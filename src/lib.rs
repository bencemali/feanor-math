#![allow(soft_unstable)]
#![allow(non_snake_case)]
#![feature(test)]
#![feature(min_specialization)]
#![feature(generic_const_exprs)]
#![feature(maybe_uninit_slice)]
#![feature(allocator_api)]
#![feature(new_uninit)] 
#![feature(core_intrinsics)]
#![feature(const_type_name)]
#![feature(is_sorted)]
#![feature(fn_traits)]
#![feature(unboxed_closures)]

#![doc = include_str!("../Readme.md")]

extern crate test;
extern crate libc;
extern crate oorandom;

///
<<<<<<< HEAD
/// This is currently experimental, we strongly discourage you
/// from using it, except through [`crate::generate_zn_function`].
/// 
/// This module contains macros that allow defining simple objects
/// implementing the function trait [`std::ops::Fn`]. The advantage
/// over standard closures is that they have a name, and thus can be
/// returned from functions.
/// 
mod named_closure;
=======
/// Experimental module containing macros for simple generation
/// of objects implementing `Fn`-traits.
/// 
pub mod named_closure;
>>>>>>> 6ca61a2f
///
/// Struct that may be used to refer to a generic computation.
/// Use it together with [`Exists`] to ensure that a const generic
/// computation works. 
/// 
/// Use as
/// ```
/// #![feature(generic_const_exprs)]
/// # use feanor_math::*; 
/// pub struct Foo<const N: usize>
///     where Expr<{N * N}>: Exists;
/// ```
/// 
pub struct Expr<const VALUE: usize>;
///
/// Trait used to represent that a const generic computation works
/// 
/// Use together with [`Expr`] as
/// ```
/// #![feature(generic_const_exprs)]
/// # use feanor_math::*; 
/// pub struct Foo<const N: usize>
///     where Expr<{N * N}>: Exists;
/// ```
/// 
pub trait Exists {}
impl<T: ?Sized> Exists for T {}

///
/// Module containing different implementations of [`mempool::MemoryProvider`],
/// which can be used to tell algorithms and ring implementations how to allocate internally
/// used memory.
/// 
pub mod mempool;
#[macro_use]
///
/// This module contains the core traits of the library - [`ring::RingBase`] and [`ring::RingStore`],
/// as well as [`ring::CanonicalHom`] and [`ring::CanonicalIso`].
/// 
pub mod ring;
///
/// This module contains the trait [`delegate::DelegateRing`] that simplifies implementing the 
/// newtype-pattern for rings.
/// 
pub mod delegate;
///
/// This module contains the trait [`vector::VectorView`] for objects that provide access to 
/// some kind of linear container.
/// 
/// This module is currently slightly chaotic, as there is significant functionality overlap
/// between [`vector::VectorView`], [`vector::vec_fn::VectorFn`] and [`std::iter::Iterator`]
/// 
pub mod vector;
///
/// This module contains the trait [`divisibility::DivisibilityRing`] for rings that provide information
/// about divisibility of their elements.
/// 
pub mod divisibility;
///
/// This module contains the trait [`field::Field`] for rings that are fields.
/// 
pub mod field;
///
/// This module contains the trait [`euclidean::EuclideanRing`] for rings that provide euclidean division
/// between their elements.
/// 
pub mod euclidean;
///
/// This module contains the trait [`ordered::OrderedRing`] for rings with a total ordering that is compatible
/// with the ring operations.
/// 
pub mod ordered;
///
/// This module provides the ring implementation [`primitive_int::StaticRing`] that represents the integer ring
/// with arithmetic given by the primitive integer types ``i8` to `i128`.
/// 
pub mod primitive_int;
///
/// This module contains the trait [`integer::IntegerRing`] for rings that represent the ring of integers `Z`.
/// 
pub mod integer;
///
/// This module is a collection of all number-theoretic algorithms that are currently implemented in
/// this crate.
/// 
pub mod algorithms;
///
/// This module is a collection of various more complicated ring traits and implementations, in particular
/// arbitrary-precision integer rings, the integer quotients `Z/nZ` or polynomial rings.
/// 
pub mod rings;
///
/// This module contains the struct [`wrapper::RingElementWrapper`] that contains an element together with its ring,
/// and thus can provide ring operations without explicit access to the ring.
/// 
/// Using this is for example necessary if you want to use elements of a [`crate::ring::HashableElRing`]-ring
/// as elements in a [`std::collections::HashSet`].
/// ```
/// # use feanor_math::ring::*;
/// # use feanor_math::wrapper::*;
/// # use feanor_math::integer::*;
/// # use std::collections::HashSet;
/// 
/// let mut set = HashSet::new();
/// set.insert(RingElementWrapper::new(BigIntRing::RING, BigIntRing::RING.from_int(3)));
/// assert!(set.contains(&RingElementWrapper::new(BigIntRing::RING, BigIntRing::RING.from_int(3))));
/// ```
/// 
pub mod wrapper;

pub mod generic_cast;<|MERGE_RESOLUTION|>--- conflicted
+++ resolved
@@ -19,7 +19,6 @@
 extern crate oorandom;
 
 ///
-<<<<<<< HEAD
 /// This is currently experimental, we strongly discourage you
 /// from using it, except through [`crate::generate_zn_function`].
 /// 
@@ -29,12 +28,6 @@
 /// returned from functions.
 /// 
 mod named_closure;
-=======
-/// Experimental module containing macros for simple generation
-/// of objects implementing `Fn`-traits.
-/// 
-pub mod named_closure;
->>>>>>> 6ca61a2f
 ///
 /// Struct that may be used to refer to a generic computation.
 /// Use it together with [`Exists`] to ensure that a const generic
