--- conflicted
+++ resolved
@@ -42,11 +42,7 @@
         let mut changed = true;
         while changed {
             changed = false;
-<<<<<<< HEAD
-
-=======
             
->>>>>>> 4760fd8e
             // eliminate the column
             for i in (k + 1)..A.row_count() {
                 if ring.is_zero(A.at(i, k)) {
