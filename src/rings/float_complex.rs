use std::f64::EPSILON;
use std::f64::consts::PI;

use crate::homomorphism::CanHomFrom;
use crate::pid::{EuclideanRing, PrincipalIdealRing};
use crate::field::Field;
use crate::integer::{IntegerRingStore, IntegerRing};
use crate::impl_eq_based_self_iso;
use crate::ring::*;
use crate::divisibility::{DivisibilityRing, Domain};

use super::float_real::Real64;

///
/// An approximate implementation of the complex numbers `C`, using 64 bit floating
/// point numbers.
/// 
/// # Warning
/// 
/// Since floating point numbers do not exactly represent the complex numbers, and this crate follows
/// a mathematically precise approach, we cannot provide any function related to equality.
/// In particular, `Complex64Base.eq_el(a, b)` is not supported, and will panic. 
/// Hence, this ring has only limited use within this crate, and is currently only used for
/// floating-point FFTs. 
/// 
#[derive(Clone, Copy, PartialEq)]
pub struct Complex64Base;

#[derive(Clone, Copy)]
pub struct Complex64El(f64, f64);

///
/// [`RingStore`] corresponding to [`Complex64Base`]
/// 
pub type Complex64 = RingValue<Complex64Base>;

impl Complex64 {

    pub const RING: Self = RingValue::from(Complex64Base);
    pub const I: Complex64El = Complex64El(0., 1.);
}

impl Complex64Base {

    pub fn abs(&self, Complex64El(re, im): Complex64El) -> f64 {
        (re * re + im * im).sqrt()
    }

    pub fn conjugate(&self, Complex64El(re, im): Complex64El) -> Complex64El {
        Complex64El(re, -im)
    }

    pub fn exp(&self, Complex64El(exp_re, exp_im): Complex64El) -> Complex64El {
        let angle = exp_im;
        let abs = exp_re.exp();
        Complex64El(abs * angle.cos(), abs * angle.sin())
    }

    pub fn closest_gaussian_int(&self, Complex64El(re, im): Complex64El) -> (i64, i64) {
        (re.round() as i64, im.round() as i64)
    }

    pub fn ln_main_branch(&self, Complex64El(re, im): Complex64El) -> Complex64El {
        Complex64El(self.abs(Complex64El(re, im)).ln(), im.atan2(re))
    }

    pub fn is_absolute_approx_eq(&self, lhs: Complex64El, rhs: Complex64El, absolute_threshold: f64) -> bool {
        self.abs(self.sub(lhs, rhs)) < absolute_threshold
    }

    pub fn is_relative_approx_eq(&self, lhs: Complex64El, rhs: Complex64El, relative_limit: f64) -> bool {
        self.is_absolute_approx_eq(lhs, rhs, self.abs(lhs) * relative_limit)
    }

    pub fn is_approx_eq(&self, lhs: Complex64El, rhs: Complex64El, precision: u64) -> bool {
        let scaled_precision = precision as f64 * EPSILON;
        if self.is_absolute_approx_eq(lhs, self.zero(), scaled_precision) {
            self.is_absolute_approx_eq(rhs, self.zero(), scaled_precision)
        } else {
            self.is_relative_approx_eq(lhs, rhs, scaled_precision)
        }
    }

    pub fn from_f64(&self, x: f64) -> Complex64El {
        Complex64El(x, 0.)
    }

    pub fn root_of_unity(&self, i: i64, n: i64) -> Complex64El {
        self.exp(self.mul(self.from_f64((i as f64 / n as f64) * (2. * PI)), Complex64::I))
    }

    pub fn re(&self, Complex64El(re, _im): Complex64El) -> f64 {
        re
    }

    pub fn im(&self, Complex64El(_re, im): Complex64El) -> f64 {
        im
    }
}

impl Complex64 {
    
    pub fn abs(&self, val: Complex64El) -> f64 { self.get_ring().abs(val) }

    pub fn conjugate(&self, val: Complex64El) -> Complex64El { self.get_ring().conjugate(val) }

    pub fn exp(&self, exp: Complex64El) -> Complex64El { self.get_ring().exp(exp) }

    pub fn closest_gaussian_int(&self, val: Complex64El) -> (i64, i64) { self.get_ring().closest_gaussian_int(val) }

    pub fn ln_main_branch(&self, val: Complex64El) -> Complex64El { self.get_ring().ln_main_branch(val) }

    pub fn is_absolute_approx_eq(&self, lhs: Complex64El, rhs: Complex64El, absolute_threshold: f64) -> bool { self.get_ring().is_absolute_approx_eq(lhs, rhs, absolute_threshold) }

    pub fn is_relative_approx_eq(&self, lhs: Complex64El, rhs: Complex64El, relative_limit: f64) -> bool { self.get_ring().is_relative_approx_eq(lhs, rhs, relative_limit) }

    pub fn is_approx_eq(&self, lhs: Complex64El, rhs: Complex64El, precision: u64) -> bool { self.get_ring().is_approx_eq(lhs, rhs, precision) }

    pub fn from_f64(&self, x: f64) -> Complex64El { self.get_ring().from_f64(x) }

    pub fn root_of_unity(&self, i: i64, n: i64) -> Complex64El { self.get_ring().root_of_unity(i, n) }

    pub fn re(&self, x: Complex64El) -> f64 { self.get_ring().re(x) }

    pub fn im(&self, x: Complex64El) -> f64 { self.get_ring().im(x) }
}

impl RingBase for Complex64Base {
 
    type Element = Complex64El;
    
    fn clone_el(&self, val: &Self::Element) -> Self::Element {
        *val
    }

    fn add_assign(&self, Complex64El(lhs_re, lhs_im): &mut Self::Element, Complex64El(rhs_re, rhs_im): Self::Element) {
        *lhs_re += rhs_re;
        *lhs_im += rhs_im;
    }

    fn negate_inplace(&self, Complex64El(re, im): &mut Self::Element) {
        *re = -*re;
        *im = -*im;
    }

    fn mul_assign(&self, Complex64El(lhs_re, lhs_im): &mut Self::Element, Complex64El(rhs_re, rhs_im): Self::Element) {
        let new_im = *lhs_re * rhs_im + *lhs_im * rhs_re;
        *lhs_re = *lhs_re * rhs_re - *lhs_im * rhs_im;
        *lhs_im = new_im;
    }

    fn from_int(&self, value: i32) -> Self::Element {
        Complex64El(value as f64, 0.)
    }
    
    fn eq_el(&self, _: &Self::Element, _: &Self::Element) -> bool {
        panic!("Cannot provide equality on approximate rings")
    }

    fn pow_gen<R: IntegerRingStore>(&self, x: Self::Element, power: &El<R>, integers: R) -> Self::Element 
        where R::Type: IntegerRing
    {
        self.exp(self.mul(self.ln_main_branch(x), Complex64El(integers.to_float_approx(power), 0.)))
    }

    fn is_commutative(&self) -> bool { true }

    fn is_noetherian(&self) -> bool { true }

    fn is_approximate(&self) -> bool { true }

    fn dbg<'a>(&self, Complex64El(re, im): &Self::Element, out: &mut std::fmt::Formatter<'a>) -> std::fmt::Result {
        write!(out, "{} + {}i", re, im)
    }
    
    fn characteristic<I: IntegerRingStore>(&self, ZZ: &I) -> Option<El<I>>
        where I::Type: IntegerRing
    {
        Some(ZZ.zero())
    }
}

impl_eq_based_self_iso!{ Complex64Base }

impl Domain for Complex64Base {}

impl DivisibilityRing for Complex64Base {

    fn checked_left_div(&self, lhs: &Self::Element, rhs: &Self::Element) -> Option<Self::Element> {
        let abs_sqr = self.abs(*rhs) * self.abs(*rhs);
        let Complex64El(res_re, res_im) =  self.mul(*lhs, self.conjugate(*rhs));
        return Some(Complex64El(res_re / abs_sqr, res_im / abs_sqr));
    }
}

impl PrincipalIdealRing for Complex64Base {

    fn extended_ideal_gen(&self, _lhs: &Self::Element, _rhs: &Self::Element) -> (Self::Element, Self::Element, Self::Element) {
        panic!("Since Complex64 is only approximate, this cannot be implemented properly")
    }
}

impl EuclideanRing for Complex64Base {

    fn euclidean_div_rem(&self, _lhs: Self::Element, _rhs: &Self::Element) -> (Self::Element, Self::Element) {
        panic!("Since Complex64 is only approximate, this cannot be implemented properly")
    }

    fn euclidean_deg(&self, _: &Self::Element) -> Option<usize> {
        panic!("Since Complex64 is only approximate, this cannot be implemented properly")
    }
}

impl Field for Complex64Base {
    
    fn div(&self, lhs: &Self::Element, rhs: &Self::Element) -> Self::Element {
        self.checked_left_div(lhs, rhs).unwrap()
    }
}

impl RingExtension for Complex64Base {

    type BaseRing = Real64;

    fn base_ring<'a>(&'a self) -> &'a Self::BaseRing {
        &Real64::RING
    }

    fn from(&self, x: El<Self::BaseRing>) -> Self::Element {
        self.from_f64(x)
    }

    fn mul_assign_base(&self, lhs: &mut Self::Element, rhs: &El<Self::BaseRing>) {
        lhs.0 *= *rhs;
        lhs.1 *= *rhs;
    }
}

impl<I: ?Sized + IntegerRing> CanHomFrom<I> for Complex64Base {
<<<<<<< HEAD
    
=======

>>>>>>> b1f50b2c
    type Homomorphism = ();

    fn has_canonical_hom(&self, _from: &I) -> Option<Self::Homomorphism> {
        Some(())
    }

    fn map_in(&self, from: &I, el: <I as RingBase>::Element, hom: &Self::Homomorphism) -> Self::Element {
        self.map_in_ref(from, &el, hom)
    }

    fn map_in_ref(&self, from: &I, el: &<I as RingBase>::Element, _hom: &Self::Homomorphism) -> Self::Element {
<<<<<<< HEAD
        self.from_f64(from.to_float_approx(&el))
=======
        self.from_f64(from.to_float_approx(el))
>>>>>>> b1f50b2c
    }
}

#[test]
fn test_pow() {
    let CC = Complex64::RING;
    let i = Complex64::I;
    assert!(CC.is_approx_eq(CC.negate(i), CC.pow(i, 3), 1));
    assert!(!CC.is_approx_eq(CC.negate(i), CC.pow(i, 1024 + 3), 1));
    assert!(CC.is_approx_eq(CC.negate(i), CC.pow(i, 1024 + 3), 100));
    assert!(CC.is_approx_eq(CC.exp(CC.mul(CC.from_f64(std::f64::consts::PI / 4.), i)), CC.mul(CC.add(CC.one(), i), CC.from_f64(2f64.powf(-0.5))), 1));

    let seventh_root_of_unity = CC.exp(CC.mul(i, CC.from_f64(2. * std::f64::consts::PI / 7.)));
    assert!(CC.is_approx_eq(CC.pow(seventh_root_of_unity, 7 * 100 + 1), seventh_root_of_unity, 1000));
}

#[test]
fn test_mul() {
    let CC = Complex64::RING;
    let i = Complex64::I;
    assert!(CC.is_approx_eq(CC.mul(i, i), CC.from_f64(-1.), 1));
    assert!(CC.is_approx_eq(CC.mul(i, CC.negate(i)), CC.from_f64(1.), 1));
    assert!(CC.is_approx_eq(CC.mul(CC.add(i, CC.one()), i), CC.sub(i, CC.one()), 1));
}<|MERGE_RESOLUTION|>--- conflicted
+++ resolved
@@ -237,11 +237,7 @@
 }
 
 impl<I: ?Sized + IntegerRing> CanHomFrom<I> for Complex64Base {
-<<<<<<< HEAD
-    
-=======
-
->>>>>>> b1f50b2c
+    
     type Homomorphism = ();
 
     fn has_canonical_hom(&self, _from: &I) -> Option<Self::Homomorphism> {
@@ -253,11 +249,7 @@
     }
 
     fn map_in_ref(&self, from: &I, el: &<I as RingBase>::Element, _hom: &Self::Homomorphism) -> Self::Element {
-<<<<<<< HEAD
-        self.from_f64(from.to_float_approx(&el))
-=======
         self.from_f64(from.to_float_approx(el))
->>>>>>> b1f50b2c
     }
 }
 
